--- conflicted
+++ resolved
@@ -445,40 +445,6 @@
               left: 0,
               right: 0,
               top: 8,
-<<<<<<< HEAD
-              child: SingleChildScrollView(
-                scrollDirection: Axis.horizontal,
-                child: Padding(
-                  padding: const EdgeInsets.symmetric(horizontal: 12),
-                  child: Row(
-                    children: [
-                      _buildTopIconButton(Icons.settings, onTap: () {}),
-                      const SizedBox(width: 8),
-                      _buildTopIconButton(_flashIconData(), onTap: _toggleFlash),
-                      const SizedBox(width: 8),
-                      _buildTopIconButton(Icons.timer, onTap: () {}),
-                      const SizedBox(width: 8),
-                      _buildTopIconButton(
-                        _isOldDevice ? Icons.speed : Icons.speed_outlined, 
-                        onTap: _togglePerformanceMode
-                      ),
-                      const SizedBox(width: 16),
-                      _buildTopIconButton(
-                        _smileCaptureEnabled ? Icons.emoji_emotions : Icons.emoji_emotions_outlined,
-                        onTap: () {
-                          setState(() {
-                            _smileCaptureEnabled = !_smileCaptureEnabled;
-                          });
-                        },
-                        color: _smileCaptureEnabled ? Colors.yellow : Colors.white,
-                      ),
-                      const SizedBox(width: 16),
-                      _buildTopIconButton(Icons.crop_7_5, onTap: () {}),
-                      const SizedBox(width: 8),
-                      _buildTopIconButton(Icons.photo_size_select_actual, onTap: () {}),
-                    ],
-                  ),
-=======
               child: Padding(
                 padding: const EdgeInsets.symmetric(horizontal: 12),
                 child: Row(
@@ -523,7 +489,6 @@
                       ],
                     ),
                   ],
->>>>>>> 234bee12
                 ),
               ),
             ),
@@ -655,15 +620,12 @@
 
 class _MediaPreviewScreenState extends State<MediaPreviewScreen> {
   VideoPlayerController? _videoPlayerController;
-  bool _isVideo = false;
   late final HarmonizerService _harmonizerService;
   bool get _isVideo => path.extension(widget.filePath) == '.mp4';
 
   @override
   void initState() {
     super.initState();
-  _harmonizerService = HarmonizerService();
-    _checkFileType();
     if (_isVideo) {
       _videoPlayerController = VideoPlayerController.file(File(widget.filePath))
         ..initialize().then((_) => setState(() {}))
@@ -674,7 +636,6 @@
   @override
   void dispose() {
     _videoPlayerController?.dispose();
-  _harmonizerService.dispose();
     super.dispose();
   }
 
