--- conflicted
+++ resolved
@@ -76,17 +76,14 @@
 void initState() {
   super.initState();
   WidgetsBinding.instance.addObserver(this);
-<<<<<<< HEAD
   _detectDevicePerformance();
   _initializeCamera();
   _initializeNoiseInjector();
   _initSpeech();
-=======
   _initServices();
 }
 
 Future<void> _initServices() async {
->>>>>>> 4177350b
   _faceDetector = FaceDetector(
     options: FaceDetectorOptions(
       enableClassification: true, // Keep smile detection
@@ -609,7 +606,6 @@
       body: SafeArea(
         child: Stack(
           children: [
-<<<<<<< HEAD
             // Use the controller's own state to decide whether to show preview.
             if (_cameraController != null && _cameraController!.value.isInitialized)
               Positioned.fill(child: CameraPreview(_cameraController!))
@@ -663,7 +659,6 @@
                 ],
               ),
             ),
-=======
             // Camera preview (fills available space)
             Positioned.fill(
               child: _isInitialized && _cameraController != null
@@ -678,9 +673,6 @@
             // COUNTDOWN OVERLAY
             if (_countdown > 0)
               AnimatedCountdownWidget(countdown: _countdown),
-              
-            // Top toolbar with smile capture toggle
->>>>>>> 4177350b
             Positioned(
               left: 0,
               right: 0,
@@ -955,16 +947,13 @@
   @override
   void initState() {
     super.initState();
-<<<<<<< HEAD
     if (_isVideo) {
       _videoPlayerController = VideoPlayerController.file(File(widget.filePath))
         ..initialize().then((_) => setState(() {}))
         ..setLooping(true);
     }
-=======
   _harmonizerService = HarmonizerService();
     _checkFileType();
->>>>>>> 4177350b
   }
 
   @override
