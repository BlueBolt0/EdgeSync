--- conflicted
+++ resolved
@@ -29,15 +29,7 @@
   flutter_lints: ^5.0.0
 
 flutter:
-<<<<<<< HEAD
   uses-material-design: true
-=======
-
-  # The following line ensures that the Material Icons font is
-  # included with your application, so that you can use the icons in
-  # the material Icons class.
-  uses-material-design: true
-
   assets:
     - assets/icons/
 
@@ -70,5 +62,4 @@
   #         weight: 700
   #
   # For details regarding fonts from package dependencies,
-  # see https://flutter.dev/to/font-from-package
->>>>>>> f0c15d8b
+  # see https://flutter.dev/to/font-from-package